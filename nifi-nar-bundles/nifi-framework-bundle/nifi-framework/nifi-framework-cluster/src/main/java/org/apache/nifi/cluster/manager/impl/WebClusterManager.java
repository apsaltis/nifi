--- conflicted
+++ resolved
@@ -2585,16 +2585,10 @@
                 || isProcessGroupEndpoint(uri, method)
                 || isTemplateEndpoint(uri, method) || isFlowSnippetEndpoint(uri, method)
                 || isProvenanceQueryEndpoint(uri, method) || isProvenanceEventEndpoint(uri, method)
-<<<<<<< HEAD
                 || isControllerServicesEndpoint(uri, method) || isControllerServiceEndpoint(uri, method)
                 || isControllerServiceReferenceEndpoint(uri, method) || isControllerServiceStateEndpoint(uri, method)
                 || isReportingTasksEndpoint(uri, method) || isReportingTaskEndpoint(uri, method) || isReportingTaskStateEndpoint(uri, method)
                 || isDropRequestEndpoint(uri, method);
-=======
-                || isControllerServicesEndpoint(uri, method) || isControllerServiceEndpoint(uri, method) || isControllerServiceReferenceEndpoint(uri, method)
-                || isReportingTasksEndpoint(uri, method) || isReportingTaskEndpoint(uri, method)
-                || isDropRequestEndpoint(uri, method) || isListFlowFilesEndpoint(uri, method);
->>>>>>> 0d7edcb3
     }
 
     private void mergeProcessorValidationErrors(final ProcessorDTO processor, Map<NodeIdentifier, ProcessorDTO> processorMap) {
